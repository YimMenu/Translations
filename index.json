--- conflicted
+++ resolved
@@ -1,9 +1,5 @@
 {
-<<<<<<< HEAD
     "version": 17,
-=======
-    "version": 16,
->>>>>>> 1b805cd5
     "default_lang": "en_US",
     "translations": {
         "es_ES": {
