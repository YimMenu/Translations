{
<<<<<<< HEAD
    "version": 11,
=======
    "version": 17,
>>>>>>> 775c6456
    "default_lang": "en_US",
    "translations": {
        "es_ES": {
            "name": "Español (España)",
            "file": "es_ES.json"
        },
        "en_US": {
            "name": "English (US)",
            "file": "en_US.json"
        },
        "fr_FR": {
            "name": "Français (FR)",
            "file": "fr_FR.json"
        },
        "en_LOL": {
            "name": "Lolcat",
            "file": "en_LOL.json"
        },
        "pt_BR": {
            "name": "Portuguese (BR)",
            "file": "pt_BR.json"
        },
        "zh_CN": {
            "name": "Chinese (CN)",
            "file": "zh_CN.json"
        },
        "zh_TW": {
            "name": "Chinese (TW)",
            "file": "zh_TW.json"
        }
    }
}<|MERGE_RESOLUTION|>--- conflicted
+++ resolved
@@ -1,9 +1,5 @@
 {
-<<<<<<< HEAD
-    "version": 11,
-=======
     "version": 17,
->>>>>>> 775c6456
     "default_lang": "en_US",
     "translations": {
         "es_ES": {
